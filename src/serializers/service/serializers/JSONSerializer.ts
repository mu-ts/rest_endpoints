--- conflicted
+++ resolved
@@ -1,52 +1,48 @@
-import Ajv, { JTDParser, SchemaObject } from 'ajv/dist/jtd';
-import { Logger } from '../../../utils/Logger';
-import { HttpSerializer } from '../../model/HttpSerializer';
-import { SerializerService } from '../SerializerService';
-import { KEY } from '../../decorators/redact';
-import { FieldRedacted } from '../../model/FieldRedacted';
-
-export class JSONSerializer implements HttpSerializer {
-  private readonly ajv: Ajv;
-
-  constructor() {
-    this.ajv = new Ajv();
-  }
-
-  contentType(): string {
-    return 'application/json';
-  }
-
-  request?(body: string, schema?: object): object {
-    if (!schema) return JSON.parse(body);
-    const parser: JTDParser = this.ajv.compileParser(schema as SchemaObject);
-    return parser(body) as object;
-  }
-
-<<<<<<< HEAD
-  response?(body: string | Buffer | object, schema?: object): Buffer {
-
-    const metadata: Record<string, any> | undefined = body.constructor[SerializerService.PREFIX];
-    const redacted: FieldRedacted[] | undefined = metadata?.[KEY];
-
-=======
-  response?(body?: string | Buffer | object, schema?: object): Buffer {
-    if (!body) return Buffer.from('{}');
->>>>>>> 0bf6cfcc
-    if (!schema) {
-      Logger.trace('response() no schema.', { bodyType: typeof body });
-      if (typeof body === 'string') return Buffer.from(body, 'utf-8');
-      if (Buffer.isBuffer(body)) return body;
-      return Buffer.from(JSON.stringify(body, (key:string, value: any) => {
-        if (!redacted || value === undefined) return value;
-          const redactedField: FieldRedacted | undefined = redacted.find(({field}: FieldRedacted) => field === key);
-          // TODO when conditional logic added for redacting, the logic for it will need to be added here.
-          // TODO Need to think about how @mu-ts/serialization should be utilized, if at all. How objects get persisted vs how
-          //      they get publicly returned is often quite different.
-          if (redactedField) return undefined;
-          return value;
-      }), 'utf-8');
-    }
-
-    return Buffer.from(this.ajv.compileSerializer(schema as SchemaObject)(body), 'utf-8');
-  }
+import Ajv, { JTDParser, SchemaObject } from 'ajv/dist/jtd';
+import { Logger } from '../../../utils/Logger';
+import { HttpSerializer } from '../../model/HttpSerializer';
+import { SerializerService } from '../SerializerService';
+import { KEY } from '../../decorators/redact';
+import { FieldRedacted } from '../../model/FieldRedacted';
+
+export class JSONSerializer implements HttpSerializer {
+  private readonly ajv: Ajv;
+
+  constructor() {
+    this.ajv = new Ajv();
+  }
+
+  contentType(): string {
+    return 'application/json';
+  }
+
+  request?(body: string, schema?: object): object {
+    if (!schema) return JSON.parse(body);
+    const parser: JTDParser = this.ajv.compileParser(schema as SchemaObject);
+    return parser(body) as object;
+  }
+
+  response?(body: string | Buffer | object, schema?: object): Buffer {
+
+    const metadata: Record<string, any> | undefined = body.constructor[SerializerService.PREFIX];
+    const redacted: FieldRedacted[] | undefined = metadata?.[KEY];
+
+    if (!body) return Buffer.from('{}');
+    if (!schema) {
+      Logger.trace('response() no schema.', { bodyType: typeof body });
+      if (typeof body === 'string') return Buffer.from(body, 'utf-8');
+      if (Buffer.isBuffer(body)) return body;
+      return Buffer.from(JSON.stringify(body, (key:string, value: any) => {
+        if (!redacted || value === undefined) return value;
+          const redactedField: FieldRedacted | undefined = redacted.find(({field}: FieldRedacted) => field === key);
+          // TODO when conditional logic added for redacting, the logic for it will need to be added here.
+          // TODO Need to think about how @mu-ts/serialization should be utilized, if at all. How objects get persisted vs how
+          //      they get publicly returned is often quite different.
+          if (redactedField) return undefined;
+          return value;
+      }), 'utf-8');
+    }
+
+    return Buffer.from(this.ajv.compileSerializer(schema as SchemaObject)(body), 'utf-8');
+  }
 }