import { Router } from '../services/Router';
import { HttpAction } from '../model/HttpAction';

/**
 *
 * @param path definition for this GET action mapping. This would include the path names ie, /pathy/{id}
 * @param serialize
 * @returns
 */
<<<<<<< HEAD
export function get(path: string, deserialize?: object) {
  return function (originalMethod: any, context: ClassMethodDecoratorContext) {
=======
export function get(path: string, serialize?: object) {
  return function (target: any, propertyKey: string, descriptor: PropertyDescriptor) {
>>>>>>> 0bf6cfcc
    /**
     * De-serialize the request body into an object for the validators to use.
     */
    const { name } = context

    Router.register({
      path,
      clazz: originalMethod.constructor,
      functionName: name as string,
      function: originalMethod,
      action: HttpAction.GET,
<<<<<<< HEAD
      deserialize
=======
      functionName: propertyKey,
      function: descriptor.value,
      serialize
>>>>>>> 0bf6cfcc
    });

    return originalMethod;
  };
}<|MERGE_RESOLUTION|>--- conflicted
+++ resolved
@@ -1,39 +1,28 @@
-import { Router } from '../services/Router';
-import { HttpAction } from '../model/HttpAction';
-
-/**
- *
- * @param path definition for this GET action mapping. This would include the path names ie, /pathy/{id}
- * @param serialize
- * @returns
- */
-<<<<<<< HEAD
-export function get(path: string, deserialize?: object) {
-  return function (originalMethod: any, context: ClassMethodDecoratorContext) {
-=======
-export function get(path: string, serialize?: object) {
-  return function (target: any, propertyKey: string, descriptor: PropertyDescriptor) {
->>>>>>> 0bf6cfcc
-    /**
-     * De-serialize the request body into an object for the validators to use.
-     */
-    const { name } = context
-
-    Router.register({
-      path,
-      clazz: originalMethod.constructor,
-      functionName: name as string,
-      function: originalMethod,
-      action: HttpAction.GET,
-<<<<<<< HEAD
-      deserialize
-=======
-      functionName: propertyKey,
-      function: descriptor.value,
-      serialize
->>>>>>> 0bf6cfcc
-    });
-
-    return originalMethod;
-  };
+import { Router } from '../services/Router';
+import { HttpAction } from '../model/HttpAction';
+
+/**
+ *
+ * @param path definition for this GET action mapping. This would include the path names ie, /pathy/{id}
+ * @param serialize
+ * @returns
+ */
+export function get(path: string, serialize?: object) {
+  return function (originalMethod: any, context: ClassMethodDecoratorContext) {
+    /**
+     * De-serialize the request body into an object for the validators to use.
+     */
+    const { name } = context
+
+    Router.register({
+      path,
+      clazz: originalMethod.constructor,
+      functionName: name as string,
+      function: originalMethod,
+      action: HttpAction.GET,
+      serialize
+    });
+
+    return originalMethod;
+  };
 }